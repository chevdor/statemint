// Copyright (C) 2021 Parity Technologies (UK) Ltd.
// SPDX-License-Identifier: Apache-2.0

// Licensed under the Apache License, Version 2.0 (the "License");
// you may not use this file except in compliance with the License.
// You may obtain a copy of the License at
//
// 	http://www.apache.org/licenses/LICENSE-2.0
//
// Unless required by applicable law or agreed to in writing, software
// distributed under the License is distributed on an "AS IS" BASIS,
// WITHOUT WARRANTIES OR CONDITIONS OF ANY KIND, either express or implied.
// See the License for the specific language governing permissions and
// limitations under the License.use cumulus_primitives_core::ParaId;

use cumulus_primitives_core::ParaId;
use sc_chain_spec::{ChainSpecExtension, ChainSpecGroup};
use sc_service::ChainType;
use sc_telemetry::TelemetryEndpoints;
use serde::{Deserialize, Serialize};
use sp_core::{sr25519, crypto::UncheckedInto, Pair, Public};
use sp_runtime::traits::{IdentifyAccount, Verify};
use runtime_common::{AccountId, Signature, AuraId, Balance};
use hex_literal::hex;
use serde_json;

const TELEMETRY_URL: &str = "wss://telemetry.polkadot.io/submit/";

/// Specialized `ChainSpec` for the normal parachain runtime.
pub type ChainSpec = sc_service::GenericChainSpec<statemint_runtime::GenesisConfig, Extensions>;
pub type StatemineChainSpec = sc_service::GenericChainSpec<statemine_runtime::GenesisConfig, Extensions>;
pub type WestmintChainSpec = sc_service::GenericChainSpec<westmint_runtime::GenesisConfig, Extensions>;

const STATEMINT_ED: Balance = statemint_runtime::constants::currency::EXISTENTIAL_DEPOSIT;
const STATEMINE_ED: Balance = statemine_runtime::constants::currency::EXISTENTIAL_DEPOSIT;
const WESTMINT_ED: Balance = westmint_runtime::constants::currency::EXISTENTIAL_DEPOSIT;

/// Helper function to generate a crypto pair from seed
pub fn get_pair_from_seed<TPublic: Public>(seed: &str) -> <TPublic::Pair as Pair>::Public {
	TPublic::Pair::from_string(&format!("//{}", seed), None)
		.expect("static values are valid; qed")
		.public()
}

/// Generate collator keys from seed.
///
/// This function's return type must always match the session keys of the chain in tuple format.
pub fn get_collator_keys_from_seed(seed: &str) -> AuraId {
	get_pair_from_seed::<AuraId>(seed)
}

/// Generate the session keys from individual elements.
///
/// The input must be a tuple of individual keys (a single arg for now since we have just one key).
pub fn statemint_session_keys(keys: AuraId) -> statemint_runtime::opaque::SessionKeys {
	statemint_runtime::opaque::SessionKeys { aura: keys }
}

/// Generate the session keys from individual elements.
///
/// The input must be a tuple of individual keys (a single arg for now since we have just one key).
pub fn statemine_session_keys(keys: AuraId) -> statemine_runtime::opaque::SessionKeys {
	statemine_runtime::opaque::SessionKeys { aura: keys }
}

/// Generate the session keys from individual elements.
///
/// The input must be a tuple of individual keys (a single arg for now since we have just one key).
pub fn westmint_session_keys(keys: AuraId) -> westmint_runtime::opaque::SessionKeys {
	westmint_runtime::opaque::SessionKeys { aura: keys }
}

/// The extensions for the [`ChainSpec`].
#[derive(Debug, Clone, PartialEq, Serialize, Deserialize, ChainSpecGroup, ChainSpecExtension)]
#[serde(deny_unknown_fields)]
pub struct Extensions {
	/// The relay chain of the Parachain.
	pub relay_chain: String,
	/// The id of the Parachain.
	pub para_id: u32,
}

impl Extensions {
	/// Try to get the extension from the given `ChainSpec`.
	pub fn try_get(chain_spec: &dyn sc_service::ChainSpec) -> Option<&Self> {
		sc_chain_spec::get_extension(chain_spec.extensions())
	}
}

type AccountPublic = <Signature as Verify>::Signer;
/// Helper function to generate an account ID from seed
pub fn get_account_id_from_seed<TPublic: Public>(seed: &str) -> AccountId
where
	AccountPublic: From<<TPublic::Pair as Pair>::Public>,
{
	AccountPublic::from(get_pair_from_seed::<TPublic>(seed)).into_account()
}

pub fn statemint_development_config(id: ParaId) -> ChainSpec {
	ChainSpec::from_genesis(
		// Name
		"Statemint Development",
		// ID
		"statemint_dev",
		ChainType::Local,
		move || {
			statemint_testnet_genesis(
				// initial collators.
				vec![
					(
						get_account_id_from_seed::<sr25519::Public>("Alice"),
						get_collator_keys_from_seed("Alice"),
					)
				],
				vec![
					get_account_id_from_seed::<sr25519::Public>("Alice"),
					get_account_id_from_seed::<sr25519::Public>("Bob"),
					get_account_id_from_seed::<sr25519::Public>("Alice//stash"),
					get_account_id_from_seed::<sr25519::Public>("Bob//stash"),
				],
				id,
			)
		},
		vec![],
		None,
		None,
		None,
		Extensions {
			relay_chain: "rococo-dev".into(),
			para_id: id.into(),
		},
	)
}

pub fn statemint_local_config(id: ParaId) -> ChainSpec {
	ChainSpec::from_genesis(
		// Name
		"Local Testnet",
		// ID
		"local_testnet",
		ChainType::Local,
		move || {
			statemint_testnet_genesis(
				vec![
					(
						hex!("2241c74de78435b5f21fb95e40b919c30a73cb4a32776dffce87a062a05ff665").into(),
						hex!("2241c74de78435b5f21fb95e40b919c30a73cb4a32776dffce87a062a05ff665").unchecked_into()
					)
				],
				vec![
					hex!("2241c74de78435b5f21fb95e40b919c30a73cb4a32776dffce87a062a05ff665").into(),
					hex!("c8f226d8a15b8d23241596862ce10d2db8359f816d45efb01c65524725543219").into(),
					hex!("dee1e2a19c2f7ddee43e66373d58768c6dc9ba4424af6101a5497b2e4a945371").into(),
					hex!("6a9099150aa91fd6cb5ec1a497e0d6b0e14cca7a863ed5608f6aa6a4970c6169").into(),
				],
				id,
			)
		},
		vec![],
		None,
		None,
		None,
		Extensions {
			relay_chain: "rococo-local".into(),
			para_id: id.into(),
		},
	)
}

fn statemint_testnet_genesis(
	invulnerables: Vec<(AccountId, AuraId)>,
	endowed_accounts: Vec<AccountId>,
	id: ParaId,
) -> statemint_runtime::GenesisConfig {
	statemint_runtime::GenesisConfig {
		frame_system: statemint_runtime::SystemConfig {
			code: statemint_runtime::WASM_BINARY
				.expect("WASM binary was not build, please build it!")
				.to_vec(),
			changes_trie_config: Default::default(),
		},
		pallet_balances: statemint_runtime::BalancesConfig {
			balances: endowed_accounts
				.iter()
				.cloned()
				.map(|k| (k, STATEMINT_ED * 4096))
				.collect(),
		},
		parachain_info: statemint_runtime::ParachainInfoConfig { parachain_id: id },
		pallet_collator_selection: statemint_runtime::CollatorSelectionConfig {
			invulnerables: invulnerables.iter().cloned().map(|(acc, _)| acc).collect(),
			candidacy_bond: STATEMINT_ED * 16,
			..Default::default()
		},
		pallet_session: statemint_runtime::SessionConfig {
			keys: invulnerables.iter().cloned().map(|(acc, aura)| (
				acc.clone(), // account id
				acc.clone(), // validator id
				statemint_session_keys(aura), // session keys
			)).collect()
		},
		// no need to pass anything to aura, in fact it will panic if we do. Session will take care
		// of this.
		pallet_aura: Default::default(),
		cumulus_pallet_aura_ext: Default::default(),
	}
}

pub fn statemine_development_config(id: ParaId) -> StatemineChainSpec {
	StatemineChainSpec::from_genesis(
		// Name
		"Statemine Development",
		// ID
		"statemine_dev",
		ChainType::Live,
		move || {
			statemine_testnet_genesis(
				// initial collators.
				vec![
					(
						get_account_id_from_seed::<sr25519::Public>("Alice"),
						get_collator_keys_from_seed("Alice"),
					)
				],
				vec![
					get_account_id_from_seed::<sr25519::Public>("Alice"),
					get_account_id_from_seed::<sr25519::Public>("Bob"),
					get_account_id_from_seed::<sr25519::Public>("Alice//stash"),
					get_account_id_from_seed::<sr25519::Public>("Bob//stash"),
				],
				id,
			)
		},
		vec![],
		None,
		None,
		None,
		Extensions {
			relay_chain: "rococo-dev".into(),
			para_id: id.into(),
		},
	)
}

pub fn statemine_local_config(id: ParaId) -> StatemineChainSpec {
	StatemineChainSpec::from_genesis(
		// Name
		"Local Testnet",
		// ID
		"local_testnet",
		ChainType::Local,
		move || {
			statemine_testnet_genesis(
				vec![
					(
						hex!("2241c74de78435b5f21fb95e40b919c30a73cb4a32776dffce87a062a05ff665").into(),
						hex!("2241c74de78435b5f21fb95e40b919c30a73cb4a32776dffce87a062a05ff665").unchecked_into()
					)
				],
				vec![
					hex!("2241c74de78435b5f21fb95e40b919c30a73cb4a32776dffce87a062a05ff665").into(),
					hex!("c8f226d8a15b8d23241596862ce10d2db8359f816d45efb01c65524725543219").into(),
					hex!("dee1e2a19c2f7ddee43e66373d58768c6dc9ba4424af6101a5497b2e4a945371").into(),
					hex!("6a9099150aa91fd6cb5ec1a497e0d6b0e14cca7a863ed5608f6aa6a4970c6169").into(),
				],
				id,
			)
		},
		vec![],
		None,
		None,
		None,
		Extensions {
			relay_chain: "rococo-local".into(),
			para_id: id.into(),
		},
	)
}

pub fn statemine_mainnet_config(id: ParaId) -> StatemineChainSpec {
	//TODO check if correct
	let data = r#"
		{
			"ss58Format": 2,
			"tokenDecimals": 12,
			"tokenSymbol": "ksm"
		}"#;

	let properties = serde_json::from_str(data).unwrap();
	StatemineChainSpec::from_genesis(
		// Name
		"statemine",
		// ID
		"statemine",
		ChainType::Live,
		move || {
			statemine_mainnet_genesis(
				vec![
					//TODO replace with proper keys
					(
						hex!("2241c74de78435b5f21fb95e40b919c30a73cb4a32776dffce87a062a05ff665").into(),
						hex!("2241c74de78435b5f21fb95e40b919c30a73cb4a32776dffce87a062a05ff665").unchecked_into()
					)
				],
				// TODO replace with proper keys
				vec![
					hex!("2241c74de78435b5f21fb95e40b919c30a73cb4a32776dffce87a062a05ff665").into(),
				],
				id,
			)
		},
		//TODO bootnodes
		vec![],
		TelemetryEndpoints::new(vec![(TELEMETRY_URL.into(), 0)]).ok(),
		Some("statemine"),
		properties,
		Extensions {
			relay_chain: "kusama".into(),
			para_id: id.into(),
		},
	)
}

fn statemine_testnet_genesis(
	invulnerables: Vec<(AccountId, AuraId)>,
	endowed_accounts: Vec<AccountId>,
	id: ParaId,
) -> statemine_runtime::GenesisConfig {
	statemine_runtime::GenesisConfig {
		frame_system: statemine_runtime::SystemConfig {
			code: statemine_runtime::WASM_BINARY
				.expect("WASM binary was not build, please build it!")
				.to_vec(),
			changes_trie_config: Default::default(),
		},
		pallet_balances: statemine_runtime::BalancesConfig {
			balances: endowed_accounts
				.iter()
				.cloned()
				.map(|k| (k, STATEMINE_ED * 4096))
				.collect(),
		},
		parachain_info: statemine_runtime::ParachainInfoConfig { parachain_id: id },
		pallet_collator_selection: statemine_runtime::CollatorSelectionConfig {
			invulnerables: invulnerables.iter().cloned().map(|(acc, _)| acc).collect(),
			candidacy_bond: STATEMINE_ED * 16,
			..Default::default()
		},
		pallet_session: statemine_runtime::SessionConfig {
			keys: invulnerables.iter().cloned().map(|(acc, aura)| (
				acc.clone(), // account id
				acc.clone(), // validator id
				statemine_session_keys(aura), // session keys
			)).collect()
		},
		pallet_aura: Default::default(),
		cumulus_pallet_aura_ext: Default::default(),
	}
}

<<<<<<< HEAD
fn statemine_mainnet_genesis(
	invulnerables: Vec<(AccountId, AuraId)>,
	endowed_accounts: Vec<AccountId>,
	id: ParaId,
) -> statemine_runtime::GenesisConfig {
	statemine_runtime::GenesisConfig {
		frame_system: statemine_runtime::SystemConfig {
			code: statemine_runtime::WASM_BINARY
=======
pub fn westmint_development_config(id: ParaId) -> WestmintChainSpec {
	WestmintChainSpec::from_genesis(
		// Name
		"Westmint Development",
		// ID
		"westmint_dev",
		ChainType::Local,
		move || {
			westmint_testnet_genesis(
				// initial collators.
				vec![
					(
						get_account_id_from_seed::<sr25519::Public>("Alice"),
						get_collator_keys_from_seed("Alice"),
					)
				],
				vec![
					get_account_id_from_seed::<sr25519::Public>("Alice"),
					get_account_id_from_seed::<sr25519::Public>("Bob"),
					get_account_id_from_seed::<sr25519::Public>("Alice//stash"),
					get_account_id_from_seed::<sr25519::Public>("Bob//stash"),
				],
				get_account_id_from_seed::<sr25519::Public>("Alice"),
				id,
			)
		},
		vec![],
		None,
		None,
		None,
		Extensions {
			relay_chain: "rococo-dev".into(),
			para_id: id.into(),
		},
	)
}

pub fn westmint_local_config(id: ParaId) -> WestmintChainSpec {
	WestmintChainSpec::from_genesis(
		// Name
		"Local Testnet",
		// ID
		"local_testnet",
		ChainType::Local,
		move || {
			westmint_testnet_genesis(
				vec![
					(
						hex!("2241c74de78435b5f21fb95e40b919c30a73cb4a32776dffce87a062a05ff665").into(),
						hex!("2241c74de78435b5f21fb95e40b919c30a73cb4a32776dffce87a062a05ff665").unchecked_into()
					)
				],
				vec![
					hex!("2241c74de78435b5f21fb95e40b919c30a73cb4a32776dffce87a062a05ff665").into(),
					hex!("c8f226d8a15b8d23241596862ce10d2db8359f816d45efb01c65524725543219").into(),
					hex!("dee1e2a19c2f7ddee43e66373d58768c6dc9ba4424af6101a5497b2e4a945371").into(),
					hex!("6a9099150aa91fd6cb5ec1a497e0d6b0e14cca7a863ed5608f6aa6a4970c6169").into(),
				],
				hex!("2241c74de78435b5f21fb95e40b919c30a73cb4a32776dffce87a062a05ff665").into(),
				id,
			)
		},
		vec![],
		None,
		None,
		None,
		Extensions {
			relay_chain: "rococo-local".into(),
			para_id: id.into(),
		},
	)
}

fn westmint_testnet_genesis(
	invulnerables: Vec<(AccountId, AuraId)>,
	endowed_accounts: Vec<AccountId>,
	root_key: AccountId,
	id: ParaId,
) -> westmint_runtime::GenesisConfig {
	westmint_runtime::GenesisConfig {
		frame_system: westmint_runtime::SystemConfig {
			code: westmint_runtime::WASM_BINARY
>>>>>>> a5eef382
				.expect("WASM binary was not build, please build it!")
				.to_vec(),
			changes_trie_config: Default::default(),
		},
<<<<<<< HEAD
		pallet_balances: statemine_runtime::BalancesConfig {
			balances: endowed_accounts
				.iter()
				.cloned()
				.map(|k| (k, STATEMINE_ED))
				.collect(),
		},
		parachain_info: statemine_runtime::ParachainInfoConfig { parachain_id: id },
		pallet_collator_selection: statemine_runtime::CollatorSelectionConfig {
			invulnerables: invulnerables.iter().cloned().map(|(acc, _)| acc).collect(),
			candidacy_bond: STATEMINE_ED * 16,
			..Default::default()
		},
		pallet_session: statemine_runtime::SessionConfig {
			keys: invulnerables.iter().cloned().map(|(acc, aura)| (
				acc.clone(), // account id
				acc.clone(), // validator id
				statemine_session_keys(aura), // session keys
			)).collect()
		},
=======
		pallet_balances: westmint_runtime::BalancesConfig {
			balances: endowed_accounts
				.iter()
				.cloned()
				.map(|k| (k, WESTMINT_ED * 4096))
				.collect(),
		},
		pallet_sudo: westmint_runtime::SudoConfig { key: root_key },
		parachain_info: westmint_runtime::ParachainInfoConfig { parachain_id: id },
		pallet_collator_selection: westmint_runtime::CollatorSelectionConfig {
			invulnerables: invulnerables.iter().cloned().map(|(acc, _)| acc).collect(),
			candidacy_bond: WESTMINT_ED * 16,
			..Default::default()
		},
		pallet_session: westmint_runtime::SessionConfig {
			keys: invulnerables.iter().cloned().map(|(acc, aura)| (
				acc.clone(), // account id
				acc.clone(), // validator id
				westmint_session_keys(aura), // session keys
			)).collect()
		},
		// no need to pass anything to aura, in fact it will panic if we do. Session will take care
		// of this.
>>>>>>> a5eef382
		pallet_aura: Default::default(),
		cumulus_pallet_aura_ext: Default::default(),
	}
}<|MERGE_RESOLUTION|>--- conflicted
+++ resolved
@@ -212,7 +212,7 @@
 		"Statemine Development",
 		// ID
 		"statemine_dev",
-		ChainType::Live,
+		ChainType::Local,
 		move || {
 			statemine_testnet_genesis(
 				// initial collators.
@@ -272,50 +272,6 @@
 		None,
 		Extensions {
 			relay_chain: "rococo-local".into(),
-			para_id: id.into(),
-		},
-	)
-}
-
-pub fn statemine_mainnet_config(id: ParaId) -> StatemineChainSpec {
-	//TODO check if correct
-	let data = r#"
-		{
-			"ss58Format": 2,
-			"tokenDecimals": 12,
-			"tokenSymbol": "ksm"
-		}"#;
-
-	let properties = serde_json::from_str(data).unwrap();
-	StatemineChainSpec::from_genesis(
-		// Name
-		"statemine",
-		// ID
-		"statemine",
-		ChainType::Live,
-		move || {
-			statemine_mainnet_genesis(
-				vec![
-					//TODO replace with proper keys
-					(
-						hex!("2241c74de78435b5f21fb95e40b919c30a73cb4a32776dffce87a062a05ff665").into(),
-						hex!("2241c74de78435b5f21fb95e40b919c30a73cb4a32776dffce87a062a05ff665").unchecked_into()
-					)
-				],
-				// TODO replace with proper keys
-				vec![
-					hex!("2241c74de78435b5f21fb95e40b919c30a73cb4a32776dffce87a062a05ff665").into(),
-				],
-				id,
-			)
-		},
-		//TODO bootnodes
-		vec![],
-		TelemetryEndpoints::new(vec![(TELEMETRY_URL.into(), 0)]).ok(),
-		Some("statemine"),
-		properties,
-		Extensions {
-			relay_chain: "kusama".into(),
 			para_id: id.into(),
 		},
 	)
@@ -358,16 +314,6 @@
 	}
 }
 
-<<<<<<< HEAD
-fn statemine_mainnet_genesis(
-	invulnerables: Vec<(AccountId, AuraId)>,
-	endowed_accounts: Vec<AccountId>,
-	id: ParaId,
-) -> statemine_runtime::GenesisConfig {
-	statemine_runtime::GenesisConfig {
-		frame_system: statemine_runtime::SystemConfig {
-			code: statemine_runtime::WASM_BINARY
-=======
 pub fn westmint_development_config(id: ParaId) -> WestmintChainSpec {
 	WestmintChainSpec::from_genesis(
 		// Name
@@ -450,12 +396,95 @@
 	westmint_runtime::GenesisConfig {
 		frame_system: westmint_runtime::SystemConfig {
 			code: westmint_runtime::WASM_BINARY
->>>>>>> a5eef382
 				.expect("WASM binary was not build, please build it!")
 				.to_vec(),
 			changes_trie_config: Default::default(),
 		},
-<<<<<<< HEAD
+
+		pallet_balances: westmint_runtime::BalancesConfig {
+			balances: endowed_accounts
+				.iter()
+				.cloned()
+				.map(|k| (k, WESTMINT_ED * 4096))
+				.collect(),
+		},
+		pallet_sudo: westmint_runtime::SudoConfig { key: root_key },
+		parachain_info: westmint_runtime::ParachainInfoConfig { parachain_id: id },
+		pallet_collator_selection: westmint_runtime::CollatorSelectionConfig {
+			invulnerables: invulnerables.iter().cloned().map(|(acc, _)| acc).collect(),
+			candidacy_bond: WESTMINT_ED * 16,
+			..Default::default()
+		},
+		pallet_session: westmint_runtime::SessionConfig {
+			keys: invulnerables.iter().cloned().map(|(acc, aura)| (
+				acc.clone(), // account id
+				acc.clone(), // validator id
+				westmint_session_keys(aura), // session keys
+			)).collect()
+		},
+		// no need to pass anything to aura, in fact it will panic if we do. Session will take care
+		// of this.
+		pallet_aura: Default::default(),
+		cumulus_pallet_aura_ext: Default::default(),
+	}
+}
+
+pub fn statemine_mainnet_config(id: ParaId) -> StatemineChainSpec {
+	//TODO check if correct
+	let data = r#"
+		{
+			"ss58Format": 2,
+			"tokenDecimals": 12,
+			"tokenSymbol": "ksm"
+		}"#;
+
+	let properties = serde_json::from_str(data).unwrap();
+	StatemineChainSpec::from_genesis(
+		// Name
+		"statemine",
+		// ID
+		"statemine",
+		ChainType::Live,
+		move || {
+			statemine_mainnet_genesis(
+				vec![
+					//TODO replace with proper keys
+					(
+						hex!("2241c74de78435b5f21fb95e40b919c30a73cb4a32776dffce87a062a05ff665").into(),
+						hex!("2241c74de78435b5f21fb95e40b919c30a73cb4a32776dffce87a062a05ff665").unchecked_into()
+					)
+				],
+				// TODO replace with proper keys
+				vec![
+					hex!("2241c74de78435b5f21fb95e40b919c30a73cb4a32776dffce87a062a05ff665").into(),
+				],
+				id,
+			)
+		},
+		//TODO bootnodes
+		vec![],
+		TelemetryEndpoints::new(vec![(TELEMETRY_URL.into(), 0)]).ok(),
+		Some("statemine"),
+		properties,
+		Extensions {
+			relay_chain: "kusama".into(),
+			para_id: id.into(),
+		},
+	)
+}
+
+fn statemine_mainnet_genesis(
+	invulnerables: Vec<(AccountId, AuraId)>,
+	endowed_accounts: Vec<AccountId>,
+	id: ParaId,
+) -> statemine_runtime::GenesisConfig {
+	statemine_runtime::GenesisConfig {
+		frame_system: statemine_runtime::SystemConfig {
+			code: statemine_runtime::WASM_BINARY
+				.expect("WASM binary was not build, please build it!")
+				.to_vec(),
+			changes_trie_config: Default::default(),
+		},
 		pallet_balances: statemine_runtime::BalancesConfig {
 			balances: endowed_accounts
 				.iter()
@@ -476,31 +505,6 @@
 				statemine_session_keys(aura), // session keys
 			)).collect()
 		},
-=======
-		pallet_balances: westmint_runtime::BalancesConfig {
-			balances: endowed_accounts
-				.iter()
-				.cloned()
-				.map(|k| (k, WESTMINT_ED * 4096))
-				.collect(),
-		},
-		pallet_sudo: westmint_runtime::SudoConfig { key: root_key },
-		parachain_info: westmint_runtime::ParachainInfoConfig { parachain_id: id },
-		pallet_collator_selection: westmint_runtime::CollatorSelectionConfig {
-			invulnerables: invulnerables.iter().cloned().map(|(acc, _)| acc).collect(),
-			candidacy_bond: WESTMINT_ED * 16,
-			..Default::default()
-		},
-		pallet_session: westmint_runtime::SessionConfig {
-			keys: invulnerables.iter().cloned().map(|(acc, aura)| (
-				acc.clone(), // account id
-				acc.clone(), // validator id
-				westmint_session_keys(aura), // session keys
-			)).collect()
-		},
-		// no need to pass anything to aura, in fact it will panic if we do. Session will take care
-		// of this.
->>>>>>> a5eef382
 		pallet_aura: Default::default(),
 		cumulus_pallet_aura_ext: Default::default(),
 	}
