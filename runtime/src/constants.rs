pub mod currency {
    use node_primitives::Balance;

<<<<<<< HEAD
	pub const DOTS: Balance = 1_000_000_000_000;
	pub const DOLLARS: Balance = DOTS / 100; // 10_000_000_000
	pub const CENTS: Balance = DOLLARS / 100; // 100_000_000
	pub const MILLICENTS: Balance = CENTS / 1_000; // 100_000

	pub const fn deposit(items: u32, bytes: u32) -> Balance {
		// 1/10 of Polkadot v29
		items as Balance * 2 * DOLLARS + (bytes as Balance) * 10 * MILLICENTS
	}
}

/// Fee-related.
pub mod fee {
	use node_primitives::Balance;
	pub use sp_runtime::Perbill;
	// use ExtrinsicBaseWeight;
	use frame_support::weights::{
		constants::ExtrinsicBaseWeight, WeightToFeeCoefficient, WeightToFeeCoefficients,
		WeightToFeePolynomial,
	};
	use smallvec::smallvec;

	/// The block saturation level. Fees will be updates based on this value.
	pub const TARGET_BLOCK_FULLNESS: Perbill = Perbill::from_percent(25);

	/// Handles converting a weight scalar to a fee value, based on the scale and granularity of the
	/// node's balance type.
	///
	/// This should typically create a mapping between the following ranges:
	///   - [0, MAXIMUM_BLOCK_WEIGHT]
	///   - [Balance::min, Balance::max]
	///
	/// Yet, it can be used for any other sort of change to weight-fee. Some examples being:
	///   - Setting it to `0` will essentially disable the weight fee.
	///   - Setting it to `1` will cause the literal `#[weight = x]` values to be charged.
	pub struct WeightToFee;
	impl WeightToFeePolynomial for WeightToFee {
		type Balance = Balance;
		fn polynomial() -> WeightToFeeCoefficients<Self::Balance> {
			// in Polkadot, extrinsic base weight (smallest non-zero weight) is mapped to 1/10 CENT:
			let p = super::currency::CENTS;
			let q = 100 * Balance::from(ExtrinsicBaseWeight::get());
			smallvec![WeightToFeeCoefficient {
				degree: 1,
				negative: false,
				coeff_frac: Perbill::from_rational(p % q, q),
				coeff_integer: p / q,
			}]
		}
	}
=======
    pub const MILLICENTS: Balance = 1_000_000_000;
    pub const CENTS: Balance = 1_000 * MILLICENTS; // assume this is worth about a cent.
    pub const DOLLARS: Balance = 100 * CENTS;

    pub const fn deposit(items: u32, bytes: u32) -> Balance {
        items as Balance * 15 * CENTS + (bytes as Balance) * 6 * CENTS
    }
>>>>>>> e6a1f68d
}<|MERGE_RESOLUTION|>--- conflicted
+++ resolved
@@ -1,7 +1,6 @@
 pub mod currency {
     use node_primitives::Balance;
 
-<<<<<<< HEAD
 	pub const DOTS: Balance = 1_000_000_000_000;
 	pub const DOLLARS: Balance = DOTS / 100; // 10_000_000_000
 	pub const CENTS: Balance = DOLLARS / 100; // 100_000_000
@@ -52,13 +51,4 @@
 			}]
 		}
 	}
-=======
-    pub const MILLICENTS: Balance = 1_000_000_000;
-    pub const CENTS: Balance = 1_000 * MILLICENTS; // assume this is worth about a cent.
-    pub const DOLLARS: Balance = 100 * CENTS;
-
-    pub const fn deposit(items: u32, bytes: u32) -> Balance {
-        items as Balance * 15 * CENTS + (bytes as Balance) * 6 * CENTS
-    }
->>>>>>> e6a1f68d
 }