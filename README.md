--- conflicted
+++ resolved
@@ -115,14 +115,6 @@
 
 ### Temp
 
-<<<<<<< HEAD
-* Pointed the repo towards `rococo-v1` to get the latest version of assets and make it easy to track as the pallet changes
-* latest known working commit https://github.com/paritytech/substrate/commit/401c24e8a62cdf058882b0e92815faef966d9fa1
-* polkadot needs to be built off of branch = 'rococo-v1'
-
-* Polkadot launch can be run by dropping the proper polkadot binary in bin
-  * Run Globally
-=======
 * Pointed the repo towards `rococo-v1` branch.
 
 __Commits:__
@@ -133,8 +125,7 @@
 ```
 
 * **Polkadot launch** can be run by dropping the proper polkadot binary in bin 
-  * Run Globally 
->>>>>>> 8296d46f
+  * Run Globally
     * polkadot-launch config.json
   * Run locally, navigate into polkadot-launch,
     * ``` yarn ```
