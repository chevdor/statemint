// Copyright (C) 2021 Parity Technologies (UK) Ltd.
// SPDX-License-Identifier: Apache-2.0

// Licensed under the Apache License, Version 2.0 (the "License");
// you may not use this file except in compliance with the License.
// You may obtain a copy of the License at
//
// 	http://www.apache.org/licenses/LICENSE-2.0
//
// Unless required by applicable law or agreed to in writing, software
// distributed under the License is distributed on an "AS IS" BASIS,
// WITHOUT WARRANTIES OR CONDITIONS OF ANY KIND, either express or implied.
// See the License for the specific language governing permissions and
// limitations under the License.

//! Statemine runtime.

#![cfg_attr(not(feature = "std"), no_std)]
// `construct_runtime!` does a lot of recursion and requires us to increase the limit to 256.
#![recursion_limit = "256"]

// Make the WASM binary available.
#[cfg(feature = "std")]
include!(concat!(env!("OUT_DIR"), "/wasm_binary.rs"));

pub mod constants;

use sp_api::impl_runtime_apis;
use sp_core::{crypto::KeyTypeId, OpaqueMetadata};
use sp_runtime::traits::{
	AccountIdLookup, BlakeTwo256, Block as BlockT, IdentifyAccount, Verify, AccountIdConversion
};
use sp_runtime::{
	create_runtime_str, generic, impl_opaque_keys,
	transaction_validity::{TransactionSource, TransactionValidity},
	ApplyExtrinsicResult, MultiSignature,
};

use sp_std::prelude::*;
#[cfg(feature = "std")]
use sp_version::NativeVersion;
use sp_version::RuntimeVersion;

use frame_system::{
	limits::{BlockLength, BlockWeights},
};

// Polkadot imports
use polkadot_parachain::primitives::Sibling;
use polkadot_runtime_common::{
	BlockHashCount, RocksDbWeight, SlowAdjustingFeeUpdate,
};
use xcm::v0::{Junction, MultiLocation, NetworkId};
use xcm_builder::{
	AccountId32Aliases, CurrencyAdapter, LocationInverter, ParentIsDefault, RelayChainAsNative,
	SiblingParachainAsNative, SiblingParachainConvertsVia, SignedAccountId32AsNative,
	SovereignSignedViaLocation, FixedRateOfConcreteFungible, EnsureXcmOrigin,
	AllowTopLevelPaidExecutionFrom, TakeWeightCredit, FixedWeightBounds, IsConcrete, NativeAsset,
	AllowUnpaidExecutionFrom, ParentAsSuperuser,
};
use xcm_executor::{Config, XcmExecutor};

// A few exports that help ease life for downstream crates.
use codec::{Decode, Encode};
use constants::{currency::*, fee::WeightToFee};
pub use frame_support::{
	construct_runtime, parameter_types,
	traits::{Currency, InstanceFilter, KeyOwnerProofSystem, Randomness, IsInVec, All},
	weights::{
		constants::{BlockExecutionWeight, ExtrinsicBaseWeight, WEIGHT_PER_SECOND},
		DispatchClass, IdentityFee, Weight,
	},
	RuntimeDebug, StorageValue, PalletId
};
use runtime_common::impls::DealWithFees;
pub use pallet_balances::Call as BalancesCall;
pub use pallet_timestamp::Call as TimestampCall;
#[cfg(any(feature = "std", test))]
pub use sp_runtime::BuildStorage;
pub use sp_runtime::{Perbill, Permill, Perquintill};

pub type NegativeImbalance<T> = <pallet_balances::Pallet<T> as Currency<
	<T as frame_system::Config>::AccountId,
>>::NegativeImbalance;

/// An index to a block.
pub type BlockNumber = u32;

/// Alias to 512-bit hash when used in the context of a transaction signature on the chain.
pub type Signature = MultiSignature;

/// Some way of identifying an account on the chain. We intentionally make it equivalent
/// to the public key of our transaction signing scheme.
pub type AccountId = <<Signature as Verify>::Signer as IdentifyAccount>::AccountId;

/// The type for looking up accounts. We don't expect more than 4 billion of them, but you
/// never know...
pub type AccountIndex = u32;

/// Balance of an account.
pub type Balance = u128;

/// Index of a transaction in the chain.
pub type Index = u32;

/// A hash of some data used by the chain.
pub type Hash = sp_core::H256;

/// Digest item type.
pub type DigestItem = generic::DigestItem<Hash>;

/// Opaque types. These are used by the CLI to instantiate machinery that don't need to know
/// the specifics of the runtime. They can then be made to be agnostic over specific formats
/// of data like extrinsics, allowing for them to continue syncing the network through upgrades
/// to even the core data structures.
pub mod opaque {
	use super::*;

	pub use sp_runtime::OpaqueExtrinsic as UncheckedExtrinsic;

	/// Opaque block type.
	pub type Block = generic::Block<Header, UncheckedExtrinsic>;

	pub type SessionHandlers = ();

	impl_opaque_keys! {
		pub struct SessionKeys {
			pub aura: Aura,
		}
	}
}

mod weights;

pub const VERSION: RuntimeVersion = RuntimeVersion {
	spec_name: create_runtime_str!("statemine"),
	impl_name: create_runtime_str!("statemine"),
	authoring_version: 1,
	spec_version: 1,
	impl_version: 1,
	apis: RUNTIME_API_VERSIONS,
	transaction_version: 1,
};

/// This determines the average expected block time that we are targeting.
/// Blocks will be produced at a minimum duration defined by `SLOT_DURATION`.
/// `SLOT_DURATION` is picked up by `pallet_timestamp` which is in turn picked
/// up by `pallet_aura` to implement `fn slot_duration()`.
///
/// Change this to adjust the block time.
pub const MILLISECS_PER_BLOCK: u64 = 6000;

pub const SLOT_DURATION: u64 = MILLISECS_PER_BLOCK;

// Time is measured by number of blocks.
pub const MINUTES: BlockNumber = 60_000 / (MILLISECS_PER_BLOCK as BlockNumber);
pub const HOURS: BlockNumber = MINUTES * 60;
pub const DAYS: BlockNumber = HOURS * 24;

/// The version information used to identify this runtime when compiled natively.
#[cfg(feature = "std")]
pub fn native_version() -> NativeVersion {
	NativeVersion {
		runtime_version: VERSION,
		can_author_with: Default::default(),
	}
}

/// We assume that ~10% of the block weight is consumed by `on_initialize` handlers.
/// This is used to limit the maximal weight of a single extrinsic.
const AVERAGE_ON_INITIALIZE_RATIO: Perbill = Perbill::from_percent(10);
/// We allow `Normal` extrinsics to fill up the block up to 75%, the rest can be used
/// by  Operational  extrinsics.
const NORMAL_DISPATCH_RATIO: Perbill = Perbill::from_percent(75);
/// We allow for 0.5 seconds of compute with a 6 second average block time.
const MAXIMUM_BLOCK_WEIGHT: Weight = WEIGHT_PER_SECOND / 2;

const EXISTENTIAL_DEPOSIT: Balance = 100 * CENTS;

parameter_types! {
	pub const Version: RuntimeVersion = VERSION;
	pub RuntimeBlockLength: BlockLength =
		BlockLength::max_with_normal_ratio(5 * 1024 * 1024, NORMAL_DISPATCH_RATIO);
	pub RuntimeBlockWeights: BlockWeights = BlockWeights::builder()
		.base_block(BlockExecutionWeight::get())
		.for_class(DispatchClass::all(), |weights| {
			weights.base_extrinsic = ExtrinsicBaseWeight::get();
		})
		.for_class(DispatchClass::Normal, |weights| {
			weights.max_total = Some(NORMAL_DISPATCH_RATIO * MAXIMUM_BLOCK_WEIGHT);
		})
		.for_class(DispatchClass::Operational, |weights| {
			weights.max_total = Some(MAXIMUM_BLOCK_WEIGHT);
			// Operational transactions have some extra reserved space, so that they
			// are included even if block reached `MAXIMUM_BLOCK_WEIGHT`.
			weights.reserved = Some(
				MAXIMUM_BLOCK_WEIGHT - NORMAL_DISPATCH_RATIO * MAXIMUM_BLOCK_WEIGHT
			);
		})
		.avg_block_initialization(AVERAGE_ON_INITIALIZE_RATIO)
		.build_or_panic();
	pub const SS58Prefix: u8 = 2;
}

// Configure FRAME pallets to include in runtime.

impl frame_system::Config for Runtime {
	/// The basic call filter to use in dispatchable.
	type BaseCallFilter = ();
	/// Block & extrinsics weights: base values and limits.
	type BlockWeights = RuntimeBlockWeights;
	/// The maximum length of a block (in bytes).
	type BlockLength = RuntimeBlockLength;
	/// The identifier used to distinguish between accounts.
	type AccountId = AccountId;
	/// The aggregated dispatch type that is available for extrinsics.
	type Call = Call;
	/// The lookup mechanism to get account ID from whatever is passed in dispatchers.
	type Lookup = AccountIdLookup<AccountId, ()>;
	/// The index type for storing how many extrinsics an account has signed.
	type Index = Index;
	/// The index type for blocks.
	type BlockNumber = BlockNumber;
	/// The type for hashing blocks and tries.
	type Hash = Hash;
	/// The hashing algorithm used.
	type Hashing = BlakeTwo256;
	/// The header type.
	type Header = generic::Header<BlockNumber, BlakeTwo256>;
	/// The ubiquitous event type.
	type Event = Event;
	/// The ubiquitous origin type.
	type Origin = Origin;
	/// Maximum number of block number to block hash mappings to keep (oldest pruned first).
	type BlockHashCount = BlockHashCount;
	/// The weight of database operations that the runtime can invoke.
	type DbWeight = RocksDbWeight;
	/// Version of the runtime.
	type Version = Version;
	/// Converts a module to the index of the module in `construct_runtime!`.
	///
	/// This type is being generated by `construct_runtime!`.
	type PalletInfo = PalletInfo;
	/// What to do if a new account is created.
	type OnNewAccount = ();
	/// What to do if an account is fully reaped from the system.
	type OnKilledAccount = ();
	/// The data to be stored in an account.
	type AccountData = pallet_balances::AccountData<Balance>;
	/// Weight information for the extrinsics of this pallet.
	type SystemWeightInfo = ();
	/// This is used as an identifier of the chain. 42 is the generic substrate prefix.
	type SS58Prefix = SS58Prefix;
	/// The set code logic of the parachain.
	type OnSetCode = cumulus_pallet_parachain_system::ParachainSetCode<Self>;
}

parameter_types! {
	pub const MinimumPeriod: u64 = SLOT_DURATION / 2;
}

impl pallet_timestamp::Config for Runtime {
	/// A timestamp: milliseconds since the unix epoch.
	type Moment = u64;
	type OnTimestampSet = ();
	type MinimumPeriod = MinimumPeriod;
	type WeightInfo = ();
}

parameter_types! {
	pub const UncleGenerations: u32 = 0;
}

impl pallet_authorship::Config for Runtime {
	type FindAuthor = pallet_parachain_staking::FindAuthorFromIndex<Self, Aura>;
	type UncleGenerations = UncleGenerations;
	type FilterUncle = ();
	type EventHandler = (ParachainStaking,);
}

parameter_types! {
	/// Same as Polkadot Relay Chain.
	pub const ExistentialDeposit: Balance = EXISTENTIAL_DEPOSIT;
	pub const MaxLocks: u32 = 50;
}

impl pallet_balances::Config for Runtime {
	type MaxLocks = MaxLocks;
	/// The type for recording an account's balance.
	type Balance = Balance;
	/// The ubiquitous event type.
	type Event = Event;
	type DustRemoval = ();
	type ExistentialDeposit = ExistentialDeposit;
	type AccountStore = System;
	type WeightInfo = pallet_balances::weights::SubstrateWeight<Runtime>;
}

parameter_types! {
	/// Relay Chain `TransactionByteFee` / 10
	pub const TransactionByteFee: Balance = 1 * MILLICENTS;
}

impl pallet_transaction_payment::Config for Runtime {
	type OnChargeTransaction =
		pallet_transaction_payment::CurrencyAdapter<Balances, DealWithFees<Runtime>>;
	type TransactionByteFee = TransactionByteFee;
	type WeightToFee = WeightToFee;
	type FeeMultiplierUpdate = SlowAdjustingFeeUpdate<Self>;
}

impl pallet_sudo::Config for Runtime {
	type Event = Event;
	type Call = Call;
}

parameter_types! {
	pub const AssetDeposit: Balance = KSM; // 1 KSM deposit to create asset
	pub const ApprovalDeposit: Balance = EXISTENTIAL_DEPOSIT;
	pub const StringLimit: u32 = 50;
	/// Key = 32 bytes, Value = 36 bytes (32+1+1+1+1)
	// https://github.com/paritytech/substrate/blob/069917b/frame/assets/src/lib.rs#L257L271
	pub const MetadataDepositBase: Balance = deposit(1, 68);
	pub const MetadataDepositPerByte: Balance = deposit(0, 1);
}

impl pallet_assets::Config for Runtime {
	type Event = Event;
	type Balance = Balance;
	type AssetId = u32;
	type Currency = Balances;
	// TODO: Change to proportion at least 60% (3/5) of Relay Chain Council.
	// https://github.com/paritytech/statemint/issues/4
	type ForceOrigin = frame_system::EnsureRoot<AccountId>;
	type AssetDeposit = AssetDeposit;
	type MetadataDepositBase = MetadataDepositBase;
	type MetadataDepositPerByte = MetadataDepositPerByte;
	type ApprovalDeposit = ApprovalDeposit;
	type StringLimit = StringLimit;
	type Freezer = ();
	type Extra = ();
	type WeightInfo = pallet_assets::weights::SubstrateWeight<Runtime>;
}

parameter_types! {
	// One storage item; key size is 32; value is size 4+4+16+32 bytes = 56 bytes.
	pub const DepositBase: Balance = deposit(1, 88);
	// Additional storage item size of 32 bytes.
	pub const DepositFactor: Balance = deposit(0, 32);
	pub const MaxSignatories: u16 = 100;
}

impl pallet_multisig::Config for Runtime {
	type Event = Event;
	type Call = Call;
	type Currency = Balances;
	type DepositBase = DepositBase;
	type DepositFactor = DepositFactor;
	type MaxSignatories = MaxSignatories;
	type WeightInfo = pallet_multisig::weights::SubstrateWeight<Runtime>;
}

impl pallet_utility::Config for Runtime {
	type Event = Event;
	type Call = Call;
	type WeightInfo = pallet_utility::weights::SubstrateWeight<Runtime>;
}

parameter_types! {
	// One storage item; key size 32, value size 8; .
	pub const ProxyDepositBase: Balance = deposit(1, 40);
	// Additional storage item size of 33 bytes.
	pub const ProxyDepositFactor: Balance = deposit(0, 33);
	pub const MaxProxies: u16 = 32;
	// One storage item; key size 32, value size 16
	pub const AnnouncementDepositBase: Balance = deposit(1, 48);
	pub const AnnouncementDepositFactor: Balance = deposit(0, 66);
	pub const MaxPending: u16 = 32;
}

/// The type used to represent the kinds of proxying allowed.
#[derive(Copy, Clone, Eq, PartialEq, Ord, PartialOrd, Encode, Decode, RuntimeDebug)]
pub enum ProxyType {
	/// Fully permissioned proxy. Can execute any call on behalf of _proxied_.
	Any,
	/// Can execute any call that does not transfer funds, including asset transfers.
	NonTransfer,
	/// Proxy with the ability to reject time-delay proxy announcements.
	CancelProxy,
	/// Assets proxy. Can execute any call from `assets`, **including asset transfers**.
	Assets,
	/// Owner proxy. Can execute calls related to asset ownership.
	AssetOwner,
	/// Asset manager. Can execute calls related to asset management.
	AssetManager,
	// Collator selection proxy. Can execute calls related to collator selection mechanism.
	Collator,
}
impl Default for ProxyType {
	fn default() -> Self {
		Self::Any
	}
}
impl InstanceFilter<Call> for ProxyType {
	fn filter(&self, c: &Call) -> bool {
		match self {
			ProxyType::Any => true,
			ProxyType::NonTransfer => !matches!(c,
				Call::Balances(..) |
				Call::Assets(pallet_assets::Call::transfer(..)) |
				Call::Assets(pallet_assets::Call::transfer_keep_alive(..)) |
				Call::Assets(pallet_assets::Call::force_transfer(..)) |
				Call::Assets(pallet_assets::Call::approve_transfer(..)) |
				Call::Assets(pallet_assets::Call::transfer_approved(..))
			),
			ProxyType::CancelProxy => matches!(c,
				Call::Proxy(pallet_proxy::Call::reject_announcement(..)) |
				Call::Utility(..) |
				Call::Multisig(..)
			),
			ProxyType::Assets => {
				matches!(c, Call::Assets(..) | Call::Utility(..) | Call::Multisig(..))
			}
			ProxyType::AssetOwner => matches!(c,
				Call::Assets(pallet_assets::Call::create(..)) |
				Call::Assets(pallet_assets::Call::destroy(..)) |
				Call::Assets(pallet_assets::Call::transfer_ownership(..)) |
				Call::Assets(pallet_assets::Call::set_team(..)) |
				Call::Assets(pallet_assets::Call::set_metadata(..)) |
				Call::Assets(pallet_assets::Call::clear_metadata(..)) |
				Call::Utility(..) |
				Call::Multisig(..)
			),
			ProxyType::AssetManager => matches!(c,
				Call::Assets(pallet_assets::Call::mint(..)) |
				Call::Assets(pallet_assets::Call::burn(..)) |
				Call::Assets(pallet_assets::Call::freeze(..)) |
				Call::Assets(pallet_assets::Call::thaw(..)) |
				Call::Assets(pallet_assets::Call::freeze_asset(..)) |
				Call::Assets(pallet_assets::Call::thaw_asset(..)) |
				Call::Utility(..) |
				Call::Multisig(..)
			),
			ProxyType::Collator => matches!(c,
				Call::CollatorSelection(..) |
				Call::Utility(..) |
				Call::Multisig(..)
			)
		}
	}
	fn is_superset(&self, o: &Self) -> bool {
		match (self, o) {
			(x, y) if x == y => true,
			(ProxyType::Any, _) => true,
			(_, ProxyType::Any) => false,
			(ProxyType::Assets, ProxyType::AssetOwner) => true,
			(ProxyType::Assets, ProxyType::AssetManager) => true,
			_ => false,
		}
	}
}

impl pallet_proxy::Config for Runtime {
	type Event = Event;
	type Call = Call;
	type Currency = Balances;
	type ProxyType = ProxyType;
	type ProxyDepositBase = ProxyDepositBase;
	type ProxyDepositFactor = ProxyDepositFactor;
	type MaxProxies = MaxProxies;
	type WeightInfo = pallet_proxy::weights::SubstrateWeight<Runtime>;
	type MaxPending = MaxPending;
	type CallHasher = BlakeTwo256;
	type AnnouncementDepositBase = AnnouncementDepositBase;
	type AnnouncementDepositFactor = AnnouncementDepositFactor;
}

parameter_types! {
	pub const ReservedXcmpWeight: Weight = MAXIMUM_BLOCK_WEIGHT / 4;
}

impl cumulus_pallet_parachain_system::Config for Runtime {
	type Event = Event;
	type OnValidationData = ();
	type SelfParaId = parachain_info::Module<Runtime>;
	type DownwardMessageHandlers = cumulus_primitives_utility::UnqueuedDmpAsParent<
		MaxDownwardMessageWeight,
		XcmExecutor<XcmConfig>,
		Call,
	>;
	type OutboundXcmpMessageSource = XcmpQueue;
	type XcmpMessageHandler = XcmpQueue;
	type ReservedXcmpWeight = ReservedXcmpWeight;
}

impl parachain_info::Config for Runtime {}

parameter_types! {
	pub const RococoLocation: MultiLocation = MultiLocation::X1(Junction::Parent);
	pub const RococoNetwork: NetworkId = NetworkId::Polkadot;
	pub RelayChainOrigin: Origin = cumulus_pallet_xcm::Origin::Relay.into();
	pub Ancestry: MultiLocation = Junction::Parachain {
		id: ParachainInfo::parachain_id().into()
	}.into();
}

/// Type for specifying how a `MultiLocation` can be converted into an `AccountId`. This is used
/// when determining ownership of accounts for asset transacting and when attempting to use XCM
/// `Transact` in order to determine the dispatch Origin.
pub type LocationToAccountId = (
	// The parent (Relay-chain) origin converts to the default `AccountId`.
	ParentIsDefault<AccountId>,
	// Sibling parachain origins convert to AccountId via the `ParaId::into`.
	SiblingParachainConvertsVia<Sibling, AccountId>,
	// Straight up local `AccountId32` origins just alias directly to `AccountId`.
	AccountId32Aliases<RococoNetwork, AccountId>,
);

/// Means for transacting assets on this chain.
pub type LocalAssetTransactor = CurrencyAdapter<
	// Use this currency:
	Balances,
	// Use this currency when it is a fungible asset matching the given location or name:
	IsConcrete<RococoLocation>,
	// Do a simple punn to convert an AccountId32 MultiLocation into a native chain account ID:
	LocationToAccountId,
	// Our chain's account ID type (we can't get away without mentioning it explicitly):
	AccountId,
>;

/// This is the type we use to convert an (incoming) XCM origin into a local `Origin` instance,
/// ready for dispatching a transaction with Xcm's `Transact`. There is an `OriginKind` which can
/// biases the kind of local `Origin` it will become.
pub type XcmOriginToTransactDispatchOrigin = (
	// Sovereign account converter; this attempts to derive an `AccountId` from the origin location
	// using `LocationToAccountId` and then turn that into the usual `Signed` origin. Useful for
	// foreign chains who want to have a local sovereign account on this chain which they control.
	SovereignSignedViaLocation<LocationToAccountId, Origin>,
	// Native converter for Relay-chain (Parent) location; will converts to a `Relay` origin when
	// recognised.
	RelayChainAsNative<RelayChainOrigin, Origin>,
	// Native converter for sibling Parachains; will convert to a `SiblingPara` origin when
	// recognised.
	SiblingParachainAsNative<cumulus_pallet_xcm::Origin, Origin>,
	// Superuser converter for the Relay-chain (Parent) location. This will allow it to issue a
	// transaction from the Root origin.
	ParentAsSuperuser<Origin>,
	// Native signed account converter; this just converts an `AccountId32` origin into a normal
	// `Origin::Signed` origin of the same 32-byte value.
	SignedAccountId32AsNative<RococoNetwork, Origin>,
);

parameter_types! {
	pub UnitWeightCost: Weight = 1_000;
}

parameter_types! {
	// 1_000_000_000_000 => 1 unit of asset for 1 unit of Weight.
	// TODO: Should take the actual weight price. This is just 1_000 ROC per second of weight.
	pub const WeightPrice: (MultiLocation, u128) = (MultiLocation::X1(Junction::Parent), 1_000);
	pub AllowUnpaidFrom: Vec<MultiLocation> = vec![ MultiLocation::X1(Junction::Parent) ];
}

pub type Barrier = (
	TakeWeightCredit,
	AllowTopLevelPaidExecutionFrom<All<MultiLocation>>,
	AllowUnpaidExecutionFrom<IsInVec<AllowUnpaidFrom>>,	// <- Parent gets free execution
);

pub struct XcmConfig;
impl Config for XcmConfig {
	type Call = Call;
	type XcmSender = XcmRouter;
	// How to withdraw and deposit an asset.
	type AssetTransactor = LocalAssetTransactor;
	type OriginConverter = XcmOriginToTransactDispatchOrigin;
	type IsReserve = NativeAsset;
	type IsTeleporter = NativeAsset;	// <- should be enough to allow teleportation of ROC
	type LocationInverter = LocationInverter<Ancestry>;
	type Barrier = Barrier;
	type Weigher = FixedWeightBounds<UnitWeightCost, Call>;
	type Trader = FixedRateOfConcreteFungible<WeightPrice>;
	type ResponseHandler = ();	// Don't handle responses for now.
}

parameter_types! {
	pub const MaxDownwardMessageWeight: Weight = MAXIMUM_BLOCK_WEIGHT / 10;
}

/// No local origins on this chain are allowed to dispatch XCM sends/executions.
pub type LocalOriginToLocation = ();

/// The means for routing XCM messages which are not for local execution into the right message
/// queues.
pub type XcmRouter = (
	// Two routers - use UMP to communicate with the relay chain:
	cumulus_primitives_utility::ParentAsUmp<ParachainSystem>,
	// ..and XCMP to communicate with the sibling chains.
	XcmpQueue,
);

impl pallet_xcm::Config for Runtime {
	type Event = Event;
	type SendXcmOrigin = EnsureXcmOrigin<Origin, LocalOriginToLocation>;
	type XcmRouter = XcmRouter;
	type ExecuteXcmOrigin = EnsureXcmOrigin<Origin, LocalOriginToLocation>;
	type XcmExecutor = XcmExecutor<XcmConfig>;
}

impl cumulus_pallet_xcm::Config for Runtime {}

impl cumulus_pallet_xcmp_queue::Config for Runtime {
	type Event = Event;
	type XcmExecutor = XcmExecutor<XcmConfig>;
	type ChannelInfo = ParachainSystem;
}

type AuraId = sp_consensus_aura::sr25519::AuthorityId;
impl pallet_aura::Config for Runtime {
	type AuthorityId = AuraId;
}

parameter_types! {
	pub const PotId: PalletId = PalletId(*b"PotStake");
	pub const MaxCandidates: u32 = 1000;
	pub const SessionLength: BlockNumber = 6 * HOURS;
	pub const MaxInvulnerables: u32 = 100;
}

frame_support::ord_parameter_types! {
	pub const RelayChainCouncilOrigin: AccountId = <
		frame_support::PalletId
		as
		AccountIdConversion<AccountId>
	>::into_account(&frame_support::PalletId(*b"TODOTODO"));
}

impl pallet_collator_selection::Config for Runtime {
	type Event = Event;
	type Currency = Balances;
	type UpdateOrigin = frame_system::EnsureSignedBy<RelayChainCouncilOrigin, AccountId>;
	type PotId = PotId;
	type MaxCandidates = MaxCandidates;
	type SessionLength = SessionLength;
	type MaxInvulnerables = MaxInvulnerables;
<<<<<<< HEAD
	type Keys = opaque::SessionKeys;
	type SessionHandlers = (Aura, );
	type WeightInfo = weights::pallet_parachain_staking::WeightInfo<Runtime>;
=======
	type WeightInfo = weights::pallet_collator_selection::WeightInfo<Runtime>;
>>>>>>> 1922ede0
}

// Create the runtime by composing the FRAME pallets that were previously configured.
construct_runtime!(
	pub enum Runtime where
		Block = Block,
		NodeBlock = opaque::Block,
		UncheckedExtrinsic = UncheckedExtrinsic,
	{
		System: frame_system::{Pallet, Call, Config, Storage, Event<T>},
		RandomnessCollectiveFlip: pallet_randomness_collective_flip::{Pallet, Call, Storage},
		Timestamp: pallet_timestamp::{Pallet, Call, Storage, Inherent},
		Authorship: pallet_authorship::{Pallet, Call, Storage},
		Balances: pallet_balances::{Pallet, Call, Storage, Config<T>, Event<T>},
		ParachainSystem: cumulus_pallet_parachain_system::{Pallet, Call, Storage, Inherent, Event<T>},
		TransactionPayment: pallet_transaction_payment::{Pallet, Storage},
		ParachainInfo: parachain_info::{Pallet, Storage, Config},
		Sudo: pallet_sudo::{Pallet, Call, Config<T>, Storage, Event<T>},
		Aura: pallet_aura::{Pallet, Config<T>},
		Assets: pallet_assets::{Pallet, Call, Storage, Event<T>},
		Multisig: pallet_multisig::{Pallet, Call, Storage, Event<T>},
		Utility: pallet_utility::{Pallet, Call, Event},
		Proxy: pallet_proxy::{Pallet, Call, Storage, Event<T>},
		CollatorSelection: pallet_collator_selection::{Pallet, Call, Storage, Event<T>, Config<T>},
		// XCM helpers.
		XcmpQueue: cumulus_pallet_xcmp_queue::{Pallet, Call, Storage, Event<T>},
		PolkadotXcm: pallet_xcm::{Pallet, Call, Event<T>, Origin},
		CumulusXcm: cumulus_pallet_xcm::{Pallet, Origin},
	}
);

/// The address format for describing accounts.
pub type Address = sp_runtime::MultiAddress<AccountId, ()>;
/// Block header type as expected by this runtime.
pub type Header = generic::Header<BlockNumber, BlakeTwo256>;
/// Block type as expected by this runtime.
pub type Block = generic::Block<Header, UncheckedExtrinsic>;
/// A Block signed with a Justification
pub type SignedBlock = generic::SignedBlock<Block>;
/// BlockId type as expected by this runtime.
pub type BlockId = generic::BlockId<Block>;
/// The SignedExtension to the basic transaction logic.
pub type SignedExtra = (
	frame_system::CheckSpecVersion<Runtime>,
	frame_system::CheckTxVersion<Runtime>,
	frame_system::CheckGenesis<Runtime>,
	frame_system::CheckEra<Runtime>,
	frame_system::CheckNonce<Runtime>,
	frame_system::CheckWeight<Runtime>,
	pallet_transaction_payment::ChargeTransactionPayment<Runtime>,
);
/// Unchecked extrinsic type as expected by this runtime.
pub type UncheckedExtrinsic = generic::UncheckedExtrinsic<Address, Call, Signature, SignedExtra>;
/// Extrinsic type that has already been checked.
pub type CheckedExtrinsic = generic::CheckedExtrinsic<AccountId, Call, SignedExtra>;
/// Executive: handles dispatch to the various modules.
pub type Executive = frame_executive::Executive<
	Runtime,
	Block,
	frame_system::ChainContext<Runtime>,
	Runtime,
	AllPallets,
>;

impl_runtime_apis! {
	// impl sp_consensus_aura::AuraApi<Block, AuraId> for Runtime {
	// 	fn slot_duration() -> sp_consensus_aura::SlotDuration {
	// 		sp_consensus_aura::SlotDuration::from_millis(Aura::slot_duration())
	// 	}

	// 	fn authorities() -> Vec<AuraId> {
	// 		ParachainStaking::Collators()
	// 	}
	// }

	impl sp_api::Core<Block> for Runtime {
		fn version() -> RuntimeVersion {
			VERSION
		}

		fn execute_block(block: Block) {
			Executive::execute_block(block)
		}

		fn initialize_block(header: &<Block as BlockT>::Header) {
			Executive::initialize_block(header)
		}
	}

	impl sp_api::Metadata<Block> for Runtime {
		fn metadata() -> OpaqueMetadata {
			Runtime::metadata().into()
		}
	}

	impl sp_block_builder::BlockBuilder<Block> for Runtime {
		fn apply_extrinsic(extrinsic: <Block as BlockT>::Extrinsic) -> ApplyExtrinsicResult {
			Executive::apply_extrinsic(extrinsic)
		}

		fn finalize_block() -> <Block as BlockT>::Header {
			Executive::finalize_block()
		}

		fn inherent_extrinsics(data: sp_inherents::InherentData) -> Vec<<Block as BlockT>::Extrinsic> {
			data.create_extrinsics()
		}

		fn check_inherents(
			block: Block,
			data: sp_inherents::InherentData,
		) -> sp_inherents::CheckInherentsResult {
			data.check_extrinsics(&block)
		}

		fn random_seed() -> <Block as BlockT>::Hash {
			RandomnessCollectiveFlip::random_seed().0
		}
	}

	impl sp_transaction_pool::runtime_api::TaggedTransactionQueue<Block> for Runtime {
		fn validate_transaction(
			source: TransactionSource,
			tx: <Block as BlockT>::Extrinsic,
		) -> TransactionValidity {
			Executive::validate_transaction(source, tx)
		}
	}

	impl sp_offchain::OffchainWorkerApi<Block> for Runtime {
		fn offchain_worker(header: &<Block as BlockT>::Header) {
			Executive::offchain_worker(header)
		}
	}

	impl sp_session::SessionKeys<Block> for Runtime {
		fn generate_session_keys(seed: Option<Vec<u8>>) -> Vec<u8> {
			opaque::SessionKeys::generate(seed)
		}

		fn decode_session_keys(
			encoded: Vec<u8>,
		) -> Option<Vec<(Vec<u8>, KeyTypeId)>> {
			opaque::SessionKeys::decode_into_raw_public_keys(&encoded)
		}
	}

	impl frame_system_rpc_runtime_api::AccountNonceApi<Block, AccountId, Index> for Runtime {
		fn account_nonce(account: AccountId) -> Index {
			System::account_nonce(account)
		}
	}

	impl pallet_transaction_payment_rpc_runtime_api::TransactionPaymentApi<Block, Balance> for Runtime {
		fn query_info(
			uxt: <Block as BlockT>::Extrinsic,
			len: u32,
		) -> pallet_transaction_payment_rpc_runtime_api::RuntimeDispatchInfo<Balance> {
			TransactionPayment::query_info(uxt, len)
		}
		fn query_fee_details(
			uxt: <Block as BlockT>::Extrinsic,
			len: u32,
		) -> pallet_transaction_payment::FeeDetails<Balance> {
			TransactionPayment::query_fee_details(uxt, len)
		}
	}

	#[cfg(feature = "runtime-benchmarks")]
	impl frame_benchmarking::Benchmark<Block> for Runtime {
		fn dispatch_benchmark(
			config: frame_benchmarking::BenchmarkConfig
		) -> Result<Vec<frame_benchmarking::BenchmarkBatch>, sp_runtime::RuntimeString> {
			use frame_benchmarking::{Benchmarking, BenchmarkBatch, add_benchmark, TrackedStorageKey};

			use frame_system_benchmarking::Pallet as SystemBench;
			impl frame_system_benchmarking::Config for Runtime {}

			let whitelist: Vec<TrackedStorageKey> = vec![
				// Block Number
				hex_literal::hex!("26aa394eea5630e07c48ae0c9558cef702a5c1b19ab7a04f536c519aca4983ac").to_vec().into(),
				// Total Issuance
				hex_literal::hex!("c2261276cc9d1f8598ea4b6a74b15c2f57c875e4cff74148e4628f264b974c80").to_vec().into(),
				// Execution Phase
				hex_literal::hex!("26aa394eea5630e07c48ae0c9558cef7ff553b5a9862a516939d82b3d3d8661a").to_vec().into(),
				// Event Count
				hex_literal::hex!("26aa394eea5630e07c48ae0c9558cef70a98fdbe9ce6c55837576c60c7af3850").to_vec().into(),
				// System Events
				hex_literal::hex!("26aa394eea5630e07c48ae0c9558cef780d41e5e16056765bc8461851072c9d7").to_vec().into(),
			];

			let mut batches = Vec::<BenchmarkBatch>::new();
			let params = (&config, &whitelist);

			add_benchmark!(params, batches, frame_system, SystemBench::<Runtime>);
			//TODO we should re run all benchmarks for used pallets together
			// add_benchmark!(params, batches, pallet_assets, Assets);
			// add_benchmark!(params, batches, pallet_balances, Balances);
			// add_benchmark!(params, batches, pallet_multisig, Multisig);
			// add_benchmark!(params, batches, pallet_proxy, Proxy);
			// add_benchmark!(params, batches, pallet_utility, Utility);
			// add_benchmark!(params, batches, pallet_timestamp, Timestamp);
			add_benchmark!(params, batches, pallet_collator_selection, CollatorSelection);

			if batches.is_empty() { return Err("Benchmark not found for this pallet.".into()) }
			Ok(batches)
		}
	}
}

cumulus_pallet_parachain_system::register_validate_block!(Runtime, Executive);<|MERGE_RESOLUTION|>--- conflicted
+++ resolved
@@ -272,10 +272,10 @@
 }
 
 impl pallet_authorship::Config for Runtime {
-	type FindAuthor = pallet_parachain_staking::FindAuthorFromIndex<Self, Aura>;
+	type FindAuthor = pallet_collator_selection::FindAuthorFromIndex<Self, Aura>;
 	type UncleGenerations = UncleGenerations;
 	type FilterUncle = ();
-	type EventHandler = (ParachainStaking,);
+	type EventHandler = (CollatorSelection,);
 }
 
 parameter_types! {
@@ -643,13 +643,9 @@
 	type MaxCandidates = MaxCandidates;
 	type SessionLength = SessionLength;
 	type MaxInvulnerables = MaxInvulnerables;
-<<<<<<< HEAD
 	type Keys = opaque::SessionKeys;
 	type SessionHandlers = (Aura, );
-	type WeightInfo = weights::pallet_parachain_staking::WeightInfo<Runtime>;
-=======
 	type WeightInfo = weights::pallet_collator_selection::WeightInfo<Runtime>;
->>>>>>> 1922ede0
 }
 
 // Create the runtime by composing the FRAME pallets that were previously configured.
@@ -721,7 +717,7 @@
 	// 	}
 
 	// 	fn authorities() -> Vec<AuraId> {
-	// 		ParachainStaking::Collators()
+	// 		CollatorSelection::Collators()
 	// 	}
 	// }
 
