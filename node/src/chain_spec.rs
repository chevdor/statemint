use cumulus_primitives_core::ParaId;
use sc_chain_spec::{ChainSpecExtension, ChainSpecGroup};
use sc_service::ChainType;
use serde::{Deserialize, Serialize};
use sp_core::{sr25519, Pair, Public};
use sp_runtime::traits::{IdentifyAccount, Verify};
use statemint_runtime::{AccountId, Signature};
use statemine_runtime;
use hex_literal::hex;
/// Specialized `ChainSpec` for the normal parachain runtime.
pub type ChainSpec = sc_service::GenericChainSpec<statemint_runtime::GenesisConfig, Extensions>;
pub type StatemineChainSpec = sc_service::GenericChainSpec<statemine_runtime::GenesisConfig, Extensions>;

/// Helper function to generate a crypto pair from seed
pub fn get_pair_from_seed<TPublic: Public>(seed: &str) -> <TPublic::Pair as Pair>::Public {
	TPublic::Pair::from_string(&format!("//{}", seed), None)
		.expect("static values are valid; qed")
		.public()
}

/// The extensions for the [`ChainSpec`].
#[derive(Debug, Clone, PartialEq, Serialize, Deserialize, ChainSpecGroup, ChainSpecExtension)]
#[serde(deny_unknown_fields)]
pub struct Extensions {
	/// The relay chain of the Parachain.
	pub relay_chain: String,
	/// The id of the Parachain.
	pub para_id: u32,
}

impl Extensions {
	/// Try to get the extension from the given `ChainSpec`.
	pub fn try_get(chain_spec: &dyn sc_service::ChainSpec) -> Option<&Self> {
		sc_chain_spec::get_extension(chain_spec.extensions())
	}
}

type AccountPublic = <Signature as Verify>::Signer;
/// Helper function to generate an account ID from seed
pub fn get_account_id_from_seed<TPublic: Public>(seed: &str) -> AccountId
where
	AccountPublic: From<<TPublic::Pair as Pair>::Public>,
{
	AccountPublic::from(get_pair_from_seed::<TPublic>(seed)).into_account()
}

pub fn statemint_development_config(id: ParaId) -> ChainSpec {
	ChainSpec::from_genesis(
		// Name
		"Statemint Development",
		// ID
		"statemint_dev",
		ChainType::Local,
		move || {
			statemint_testnet_genesis(
				get_account_id_from_seed::<sr25519::Public>("Alice"),
				vec![
					get_account_id_from_seed::<sr25519::Public>("Alice"),
					get_account_id_from_seed::<sr25519::Public>("Bob"),
					get_account_id_from_seed::<sr25519::Public>("Alice//stash"),
					get_account_id_from_seed::<sr25519::Public>("Bob//stash"),
				],
				id,
			)
		},
		vec![],
		None,
		None,
		None,
		Extensions {
			relay_chain: "rococo-dev".into(),
			para_id: id.into(),
		},
	)
}

pub fn statemint_local_config(id: ParaId) -> ChainSpec {
	ChainSpec::from_genesis(
		// Name
		"Local Testnet",
		// ID
		"local_testnet",
		ChainType::Local,
		move || {
			statemint_testnet_genesis(
				hex!("2241c74de78435b5f21fb95e40b919c30a73cb4a32776dffce87a062a05ff665").into(),
				vec![
					hex!("2241c74de78435b5f21fb95e40b919c30a73cb4a32776dffce87a062a05ff665").into(),
					hex!("c8f226d8a15b8d23241596862ce10d2db8359f816d45efb01c65524725543219").into(),
					hex!("dee1e2a19c2f7ddee43e66373d58768c6dc9ba4424af6101a5497b2e4a945371").into(),
					hex!("6a9099150aa91fd6cb5ec1a497e0d6b0e14cca7a863ed5608f6aa6a4970c6169").into(),
				],
				id,
			)
		},
		vec![],
		None,
		None,
		None,
		Extensions {
			relay_chain: "rococo-local".into(),
			para_id: id.into(),
		},
	)
}

fn statemint_testnet_genesis(
	root_key: AccountId,
	endowed_accounts: Vec<AccountId>,
	id: ParaId,
) -> statemint_runtime::GenesisConfig {
	statemint_runtime::GenesisConfig {
		frame_system: statemint_runtime::SystemConfig {
			code: statemint_runtime::WASM_BINARY
				.expect("WASM binary was not build, please build it!")
				.to_vec(),
			changes_trie_config: Default::default(),
		},
		pallet_balances: statemint_runtime::BalancesConfig {
			balances: endowed_accounts
				.iter()
				.cloned()
				.map(|k| (k, 1 << 60))
				.collect(),
		},
		pallet_sudo: statemint_runtime::SudoConfig { key: root_key.clone() },
		parachain_info: statemint_runtime::ParachainInfoConfig { parachain_id: id },
<<<<<<< HEAD
		pallet_parachain_staking: statemint_runtime::ParachainStakingConfig {
			invulnerables: vec![root_key],
			candidacy_bond: 1 << 60,
			..Default::default()
		},
=======
		pallet_collator_selection: statemint_runtime::CollatorSelectionConfig { invulnerables: vec![root_key] },
>>>>>>> 1922ede0
	}
}

pub fn statemine_development_config(id: ParaId) -> StatemineChainSpec {
	StatemineChainSpec::from_genesis(
		// Name
		"Statemine Development",
		// ID
		"statemine_dev",
		ChainType::Local,
		move || {
			statemine_testnet_genesis(
				get_account_id_from_seed::<sr25519::Public>("Alice"),
				vec![
					get_account_id_from_seed::<sr25519::Public>("Alice"),
					get_account_id_from_seed::<sr25519::Public>("Bob"),
					get_account_id_from_seed::<sr25519::Public>("Alice//stash"),
					get_account_id_from_seed::<sr25519::Public>("Bob//stash"),
				],
				id,
			)
		},
		vec![],
		None,
		None,
		None,
		Extensions {
			relay_chain: "rococo-dev".into(),
			para_id: id.into(),
		},
	)
}

pub fn statemine_local_config(id: ParaId) -> StatemineChainSpec {
	StatemineChainSpec::from_genesis(
		// Name
		"Local Testnet",
		// ID
		"local_testnet",
		ChainType::Local,
		move || {
			statemine_testnet_genesis(
				get_account_id_from_seed::<sr25519::Public>("Alice"),
				vec![
					get_account_id_from_seed::<sr25519::Public>("Alice"),
					get_account_id_from_seed::<sr25519::Public>("Bob"),
					get_account_id_from_seed::<sr25519::Public>("Charlie"),
					get_account_id_from_seed::<sr25519::Public>("Dave"),
					get_account_id_from_seed::<sr25519::Public>("Eve"),
					get_account_id_from_seed::<sr25519::Public>("Ferdie"),
					get_account_id_from_seed::<sr25519::Public>("Alice//stash"),
					get_account_id_from_seed::<sr25519::Public>("Bob//stash"),
					get_account_id_from_seed::<sr25519::Public>("Charlie//stash"),
					get_account_id_from_seed::<sr25519::Public>("Dave//stash"),
					get_account_id_from_seed::<sr25519::Public>("Eve//stash"),
					get_account_id_from_seed::<sr25519::Public>("Ferdie//stash"),
				],
				id,
			)
		},
		vec![],
		None,
		None,
		None,
		Extensions {
			relay_chain: "rococo-local".into(),
			para_id: id.into(),
		},
	)
}

fn statemine_testnet_genesis(
	root_key: AccountId,
	endowed_accounts: Vec<AccountId>,
	id: ParaId,
) -> statemine_runtime::GenesisConfig {
	statemine_runtime::GenesisConfig {
		frame_system: statemine_runtime::SystemConfig {
			code: statemine_runtime::WASM_BINARY
				.expect("WASM binary was not build, please build it!")
				.to_vec(),
			changes_trie_config: Default::default(),
		},
		pallet_balances: statemine_runtime::BalancesConfig {
			balances: endowed_accounts
				.iter()
				.cloned()
				.map(|k| (k, 1 << 60))
				.collect(),
		},
		pallet_sudo: statemine_runtime::SudoConfig { key: root_key.clone() },
		parachain_info: statemine_runtime::ParachainInfoConfig { parachain_id: id },
<<<<<<< HEAD
		pallet_aura: statemine_runtime::AuraConfig { authorities: vec![] },
		pallet_parachain_staking: statemine_runtime::ParachainStakingConfig {
			invulnerables: vec![root_key],
			candidacy_bond: 1 << 60,
			..Default::default()
		},
=======
		pallet_collator_selection: statemine_runtime::CollatorSelectionConfig { invulnerables: vec![root_key] },
>>>>>>> 1922ede0
	}
}<|MERGE_RESOLUTION|>--- conflicted
+++ resolved
@@ -125,15 +125,11 @@
 		},
 		pallet_sudo: statemint_runtime::SudoConfig { key: root_key.clone() },
 		parachain_info: statemint_runtime::ParachainInfoConfig { parachain_id: id },
-<<<<<<< HEAD
-		pallet_parachain_staking: statemint_runtime::ParachainStakingConfig {
+		pallet_collator_selection: statemint_runtime::CollatorSelectionConfig {
 			invulnerables: vec![root_key],
 			candidacy_bond: 1 << 60,
 			..Default::default()
 		},
-=======
-		pallet_collator_selection: statemint_runtime::CollatorSelectionConfig { invulnerables: vec![root_key] },
->>>>>>> 1922ede0
 	}
 }
 
@@ -226,15 +222,11 @@
 		},
 		pallet_sudo: statemine_runtime::SudoConfig { key: root_key.clone() },
 		parachain_info: statemine_runtime::ParachainInfoConfig { parachain_id: id },
-<<<<<<< HEAD
 		pallet_aura: statemine_runtime::AuraConfig { authorities: vec![] },
-		pallet_parachain_staking: statemine_runtime::ParachainStakingConfig {
+		pallet_collator_selection: statemine_runtime::CollatorSelectionConfig {
 			invulnerables: vec![root_key],
 			candidacy_bond: 1 << 60,
 			..Default::default()
 		},
-=======
-		pallet_collator_selection: statemine_runtime::CollatorSelectionConfig { invulnerables: vec![root_key] },
->>>>>>> 1922ede0
 	}
 }